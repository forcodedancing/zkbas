package tx

import (
	"context"
<<<<<<< HEAD
	"log"

	"github.com/zecrey-labs/zecrey-legend/pkg/multcache"
	"gorm.io/gorm"
)

var (
	cacheZecreyTxIdPrefix      = "cache:zecrey:tx:id:"
	cacheZecreyTxTxHashPrefix  = "cache:zecrey:tx:txHash:"
	cacheZecreyTxTxCountPrefix = "cache:zecrey:tx:txCount"
=======

	"github.com/zecrey-labs/zecrey-legend/pkg/multcache"
	"gorm.io/gorm"
>>>>>>> 6b436495
)

type tx struct {
	table string
	db    *gorm.DB
	cache multcache.MultCache
}

/*
	Func: GetTxsTotalCount
	Params:
	Return: count int64, err error
	Description: used for counting total transactions for explorer dashboard
*/
func (m *tx) GetTxsTotalCount(ctx context.Context) (count int64, err error) {
<<<<<<< HEAD
	result, err := m.cache.GetWithSet(ctx, cacheZecreyTxTxCountPrefix, count, 1,
		multcache.SqlQueryCount, m.db, m.table,
		"deleted_at is NULL")
	if err != nil {
		return 0, err
=======
	dbTx := m.db.Table(m.table).Where("deleted_at is NULL").Count(&count)
	if dbTx.Error == ErrNotFound {
		return 0, nil
>>>>>>> 6b436495
	}
	if dbTx.Error != nil {
		return 0, err
	}
	return count, nil
}

func (m *tx) GetTxsTotalCountByAccountIndex(accountIndex int64) (count int64, err error) {
	var (
		txDetailTable = `tx_detail`
	)
	dbTx := m.db.Table(txDetailTable).Select("tx_id").Where("account_index = ? and deleted_at is NULL", accountIndex).Group("tx_id").Count(&count)
	return count, dbTx.Error
}<|MERGE_RESOLUTION|>--- conflicted
+++ resolved
@@ -2,22 +2,9 @@
 
 import (
 	"context"
-<<<<<<< HEAD
-	"log"
 
 	"github.com/zecrey-labs/zecrey-legend/pkg/multcache"
 	"gorm.io/gorm"
-)
-
-var (
-	cacheZecreyTxIdPrefix      = "cache:zecrey:tx:id:"
-	cacheZecreyTxTxHashPrefix  = "cache:zecrey:tx:txHash:"
-	cacheZecreyTxTxCountPrefix = "cache:zecrey:tx:txCount"
-=======
-
-	"github.com/zecrey-labs/zecrey-legend/pkg/multcache"
-	"gorm.io/gorm"
->>>>>>> 6b436495
 )
 
 type tx struct {
@@ -33,17 +20,9 @@
 	Description: used for counting total transactions for explorer dashboard
 */
 func (m *tx) GetTxsTotalCount(ctx context.Context) (count int64, err error) {
-<<<<<<< HEAD
-	result, err := m.cache.GetWithSet(ctx, cacheZecreyTxTxCountPrefix, count, 1,
-		multcache.SqlQueryCount, m.db, m.table,
-		"deleted_at is NULL")
-	if err != nil {
-		return 0, err
-=======
 	dbTx := m.db.Table(m.table).Where("deleted_at is NULL").Count(&count)
 	if dbTx.Error == ErrNotFound {
 		return 0, nil
->>>>>>> 6b436495
 	}
 	if dbTx.Error != nil {
 		return 0, err
