--- conflicted
+++ resolved
@@ -1,21 +1,11 @@
 package block
 
 import (
-<<<<<<< HEAD
-	"context"
-
-=======
->>>>>>> 6b436495
 	table "github.com/zecrey-labs/zecrey-legend/common/model/block"
 	"github.com/zecrey-labs/zecrey-legend/service/api/app/internal/svc"
 )
 
 type Block interface {
-<<<<<<< HEAD
-	GetCommitedBlocksCount(ctx context.Context) (count int64, err error)
-	GetExecutedBlocksCount(ctx context.Context) (count int64, err error)
-=======
->>>>>>> 6b436495
 	GetBlockByBlockHeight(blockHeight int64) (block *table.Block, err error)
 }
 
