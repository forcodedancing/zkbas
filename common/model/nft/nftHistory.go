--- conflicted
+++ resolved
@@ -102,7 +102,7 @@
 
 	if dbTx.Count(&count).Error != nil {
 		logx.Errorf("[GetLatestNftAssetCountByBlockHeight] unable to get related nft assets: %s", dbTx.Error.Error())
-		return 0, dbTx.Error
+		return 0, errorcode.DbErrSqlOperation
 	}
 
 	return count, nil
@@ -111,17 +111,6 @@
 func (m *defaultL2NftHistoryModel) GetLatestNftAssetsByBlockHeight(height int64, limit int, offset int) (
 	rowsAffected int64, accountNftAssets []*L2NftHistory, err error,
 ) {
-<<<<<<< HEAD
-	// TODO sql
-	dbTx := m.DB.Table(m.table).
-		Raw("SELECT a.* FROM l2_nft_history a WHERE NOT EXISTS"+
-			"(SELECT * FROM l2_nft_history WHERE nft_index = a.nft_index AND l2_block_height <= ? AND l2_block_height > a.l2_block_height) "+
-			"AND l2_block_height <= ? ORDER BY nft_index", height, height).
-		Find(&accountNftAssets)
-	if dbTx.Error != nil {
-		logx.Errorf("unable to get related nft assets: %s", dbTx.Error.Error())
-		return 0, nil, errorcode.DbErrSqlOperation
-=======
 	subQuery := m.DB.Table(m.table).Select("*").
 		Where("nft_index = a.nft_index AND l2_block_height <= ? AND l2_block_height > a.l2_block_height", height)
 
@@ -132,8 +121,7 @@
 
 	if dbTx.Find(&accountNftAssets).Error != nil {
 		logx.Errorf("[GetLatestNftAssetsByBlockHeight] unable to get related nft assets: %s", dbTx.Error.Error())
-		return 0, nil, dbTx.Error
->>>>>>> 0d6f350b
+		return 0, nil,  errorcode.DbErrSqlOperation
 	}
 	return dbTx.RowsAffected, accountNftAssets, nil
 }