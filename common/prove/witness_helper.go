--- conflicted
+++ resolved
@@ -46,11 +46,7 @@
 }
 
 func NewWitnessHelper(treeCtx *tree.Context, accountTree, liquidityTree, nftTree bsmt.SparseMerkleTree,
-<<<<<<< HEAD
-	assetTrees *tree.AssetTreeCache, accountModel AccountModel) *WitnessHelper {
-=======
-	assetTrees *[]bsmt.SparseMerkleTree, accountModel account.AccountModel) *WitnessHelper {
->>>>>>> 7a8e391e
+	assetTrees *tree.AssetTreeCache, accountModel account.AccountModel) *WitnessHelper {
 	return &WitnessHelper{
 		treeCtx:       treeCtx,
 		accountModel:  accountModel,
@@ -211,17 +207,8 @@
 				return accountRootBefore, accountsInfoBefore, merkleProofsAccountAssetsBefore, merkleProofsAccountBefore,
 					fmt.Errorf("invalid key")
 			}
-<<<<<<< HEAD
 			w.assetTrees.Add(tree.NewEmptyAccountAssetTreeFunc(w.treeCtx, accountKey, finalityBlockNr))
-			cryptoAccount = std.EmptyAccount(accountKey, tree.NilAccountAssetRoot)
-=======
-			emptyAccountAssetTree, err := tree.NewEmptyAccountAssetTree(w.treeCtx, accountKey, finalityBlockNr)
-			if err != nil {
-				return accountRootBefore, accountsInfoBefore, merkleProofsAccountAssetsBefore, merkleProofsAccountBefore, err
-			}
-			*w.assetTrees = append(*w.assetTrees, emptyAccountAssetTree)
 			cryptoAccount = cryptoTypes.EmptyAccount(accountKey, tree.NilAccountAssetRoot)
->>>>>>> 7a8e391e
 			// update account info
 			accountInfo, err := w.accountModel.GetConfirmedAccountByIndex(accountKey)
 			if err != nil {
@@ -303,13 +290,8 @@
 		}
 		// padding empty account asset
 		for assetCount < NbAccountAssetsPerAccount {
-<<<<<<< HEAD
-			cryptoAccount.AssetsInfo[assetCount] = std.EmptyAccountAsset(LastAccountAssetId)
+			cryptoAccount.AssetsInfo[assetCount] = cryptoTypes.EmptyAccountAsset(LastAccountAssetId)
 			assetMerkleProof, err := w.assetTrees.Get(accountKey).GetProof(LastAccountAssetId)
-=======
-			cryptoAccount.AssetsInfo[assetCount] = cryptoTypes.EmptyAccountAsset(LastAccountAssetId)
-			assetMerkleProof, err := (*w.assetTrees)[accountKey].GetProof(LastAccountAssetId)
->>>>>>> 7a8e391e
 			if err != nil {
 				return accountRootBefore, accountsInfoBefore, merkleProofsAccountAssetsBefore, merkleProofsAccountBefore, err
 			}
